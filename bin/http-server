--- conflicted
+++ resolved
@@ -57,11 +57,7 @@
     '  -r --robots        Respond to /robots.txt [User-agent: *\\nDisallow: /]',
     '  --no-dotfiles      Do not show dotfiles',
     '  -h --help          Print this list and exit.',
-<<<<<<< HEAD
-    '  --version          Print http-server version'
-=======
     '  -v --version       Print the version and exit.'
->>>>>>> 29b82a95
   ].join('\n'));
   process.exit();
 }
@@ -71,13 +67,8 @@
     ssl = argv.S || argv.ssl,
     proxy = argv.P || argv.proxy,
     utc = argv.U || argv.utc,
-<<<<<<< HEAD
     version = argv.version,
     logger;
-=======
-    logger,
-    version = pjson.version;
->>>>>>> 29b82a95
 
 if (!argv.s && !argv.silent) {
   logger = {
