{
  "name": "http-server",
  "version": "13.0.2",
  "description": "A simple zero-configuration command-line http server",
  "main": "./lib/http-server",
  "repository": {
    "type": "git",
    "url": "git://github.com/http-party/http-server.git"
  },
  "keywords": [
    "cli",
    "command",
    "static",
    "http",
    "https",
    "http-server",
    "https-server",
    "server"
  ],
  "scripts": {
    "start": "node ./bin/http-server",
    "test": "tap --reporter=spec test/*.test.js",
    "test-watch": "tap --reporter=spec --watch test/*.test.js"
  },
  "files": [
    "lib",
    "bin",
    "doc"
  ],
  "man": "./doc/http-server.1",
  "engines": {
    "node": ">=6"
  },
  "contributors": [
    {
      "name": "Charlie Robbins",
      "email": "charlie.robbins@gmail.com"
    },
    {
      "name": "Marak Squires",
      "email": "marak.squires@gmail.com"
    },
    {
      "name": "Charlie McConnell",
      "email": "charlie@charlieistheman.com"
    },
    {
      "name": "Joshua Holbrook",
      "email": "josh.holbrook@gmail.com"
    },
    {
      "name": "Maciej Małecki",
      "email": "maciej.malecki@notimplemented.org"
    },
    {
      "name": "Matthew Bergman",
      "email": "mzbphoto@gmail.com"
    },
    {
      "name": "brad dunbar",
      "email": "dunbarb2@gmail.com"
    },
    {
      "name": "Dominic Tarr"
    },
    {
      "name": "Travis Person",
      "email": "travis.person@gmail.com"
    },
    {
      "name": "Jinkwon Lee",
      "email": "master@bdyne.net"
    },
    {
      "name": "BigBlueHat",
      "email": "byoung@bigbluehat.com"
    },
    {
      "name": "Daniel Dalton",
      "email": "daltond2@hawkmail.newpaltz.edu"
    },
    {
      "name": "Jade Michael Thornton",
      "email": "jademichael@jmthornton.net"
    }
  ],
  "dependencies": {
    "basic-auth": "^2.0.1",
    "colors": "^1.4.0",
    "corser": "^2.0.1",
    "he": "^1.2.0",
    "http-proxy": "^1.18.1",
    "mime": "^1.6.0",
    "minimist": "^1.2.5",
    "opener": "^1.5.1",
    "portfinder": "^1.0.28",
    "secure-compare": "3.0.1",
    "union": "~0.5.0",
    "url-join": "^4.0.1"
  },
  "devDependencies": {
    "common-style": "^3.0.0",
    "eol": "^0.9.1",
<<<<<<< HEAD
    "express": "^4.16.3",
=======
    "express": "^4.17.1",
    "mkdirp": "^0.5.0",
>>>>>>> 940399ba
    "request": "^2.88.2",
    "tap": "^14.11.0"
  },
  "bugs": {
    "url": "https://github.com/http-party/http-server/issues"
  },
  "license": "MIT",
  "preferGlobal": true,
  "bin": {
    "http-server": "./bin/http-server"
  }
}<|MERGE_RESOLUTION|>--- conflicted
+++ resolved
@@ -101,12 +101,7 @@
   "devDependencies": {
     "common-style": "^3.0.0",
     "eol": "^0.9.1",
-<<<<<<< HEAD
-    "express": "^4.16.3",
-=======
     "express": "^4.17.1",
-    "mkdirp": "^0.5.0",
->>>>>>> 940399ba
     "request": "^2.88.2",
     "tap": "^14.11.0"
   },
