{
  "name": "http-server",
  "preferGlobal": "true",
  "version": "0.3.0",
  "author": "Nodejitsu <support@nodejitsu.com>",
  "description": "a simple zero-configuration command-line http server",
  "bin": {
    "http-server": "./bin/http-server"
  },
  "scripts": {
    "start": "node ./bin/http-server",
    "test": "vows --spec --isolate"
  },
  "main": "./lib/http-server",
  "repository": {
    "type": "git",
    "url": "https://github.com/nodejitsu/http-server.git"
  },
  "keywords": [
    "cli",
    "command"
  ],
  "dependencies": {
    "eyes": "~0.1.6",
<<<<<<< HEAD
    "colors": "*",
    "optimist": "0.2.x"
=======
    "colors" : "*",
    "optimist" : "0.2.x",
    "flatiron": "0.1.x",
    "union": "0.1.x",
    "ecstatic": "0.1.x"
>>>>>>> 4a303937
  },
  "analyze": false,
  "devDependencies": {
    "vows": "0.5.x",
    "request": "2.1.x"
  },
  "bundleDependencies": [
    "node-static"
  ],
  "license": "MIT",
  "engine": {
    "node": ">=0.4"
  }
}<|MERGE_RESOLUTION|>--- conflicted
+++ resolved
@@ -22,16 +22,11 @@
   ],
   "dependencies": {
     "eyes": "~0.1.6",
-<<<<<<< HEAD
-    "colors": "*",
-    "optimist": "0.2.x"
-=======
     "colors" : "*",
     "optimist" : "0.2.x",
     "flatiron": "0.1.x",
     "union": "0.1.x",
     "ecstatic": "0.1.x"
->>>>>>> 4a303937
   },
   "analyze": false,
   "devDependencies": {
