--- conflicted
+++ resolved
@@ -5,22 +5,7 @@
     ecstatic = require('ecstatic'),
     app = flatiron.app;
 
-<<<<<<< HEAD
-var HTTPServer = module['exports'] = function (options) {
-  this.root = argv._[0] || "./public";
-  this.port = argv.p || 8080;
-  this.host = argv.a || 'localhost';
-  this.cache = argv.c || 3600;
-  this.autoIndex = argv.i || true;
-  this.silent = argv.s || argv.silent || false;
-  for (var o in options) {
-    this[o] = options[o];
-  }
-  this.file = new(static.Server)(this.root, { autoIndex: this.autoIndex, cache: Number(this.cache) });
-}
-=======
 var server = module.exports;
->>>>>>> 4a303937
 
 var opts = {
   root: argv._[0] || (path.existsSync("./public") ? "./public" : "./"),
